--- conflicted
+++ resolved
@@ -16,13 +16,8 @@
     prelude::*,
     revlog::RevlogEntry,
     serde::{default_on_invalid, deserialize_int_from_number},
-<<<<<<< HEAD
+    storage::open_and_check_sqlite_file,
     tags::{join_tags, split_tags, Tag},
-    version::sync_client_version,
-=======
-    storage::open_and_check_sqlite_file,
-    tags::{join_tags, split_tags},
->>>>>>> 3ebc95d2
 };
 pub use http_client::FullSyncProgressFn;
 use http_client::HTTPSyncClient;
