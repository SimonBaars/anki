--- conflicted
+++ resolved
@@ -308,21 +308,12 @@
         def do_delete() -> int:
             return self.mw.col.decks.remove([did])
 
-<<<<<<< HEAD
         def on_done(fut: Future) -> None:
+            self.mw.update_undo_actions()
             self.show()
             tooltip(tr(TR.BROWSING_CARDS_DELETED, count=fut.result()))
 
-        self.mw.checkpoint(tr(TR.DECKS_DELETE_DECK))
         self.mw.taskman.with_progress(do_delete, on_done)
-=======
-            def on_done(fut: Future) -> None:
-                self.mw.update_undo_actions()
-                self.show()
-                res = fut.result()  # Required to check for errors
-
-            self.mw.taskman.with_progress(do_delete, on_done)
->>>>>>> e20c5ed9
 
     # Top buttons
     ######################################################################
